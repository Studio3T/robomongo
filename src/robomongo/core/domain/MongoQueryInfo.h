#pragma once

#include <mongo/bson/bsonobj.h>
#include "robomongo/core/domain/MongoNamespace.h"

namespace Robomongo
{
    namespace detail
    {
        std::string prepareServerAddress(const std::string &address);
    }

<<<<<<< HEAD
=======
    struct CollectionInfo
    {
        CollectionInfo();
        CollectionInfo(const std::string &server, const std::string &database, const std::string &collection);
        bool isValid() const;

        std::string _serverAddress;
        MongoNamespace _ns;
    };

>>>>>>> 90a8a2de
    struct MongoQueryInfo
    {
        MongoQueryInfo();

        MongoQueryInfo(const CollectionInfo &info,
                  mongo::BSONObj query, mongo::BSONObj fields, int limit, int skip, int batchSize,
                  int options, bool special);
        bool isValid() const;

<<<<<<< HEAD
        std::string _serverAddress;
        std::string _databaseName;
        std::string _collectionName;
=======
        CollectionInfo _info;
>>>>>>> 90a8a2de
        mongo::BSONObj _query;
        mongo::BSONObj _fields;
        int _limit;
        int _skip;
        int _batchSize;
        int _options;
        bool _special; // flag, indicating that `query` contains special fields on
                      // first level, and query data in `query` field.
        
    };
}<|MERGE_RESOLUTION|>--- conflicted
+++ resolved
@@ -10,8 +10,6 @@
         std::string prepareServerAddress(const std::string &address);
     }
 
-<<<<<<< HEAD
-=======
     struct CollectionInfo
     {
         CollectionInfo();
@@ -22,7 +20,6 @@
         MongoNamespace _ns;
     };
 
->>>>>>> 90a8a2de
     struct MongoQueryInfo
     {
         MongoQueryInfo();
@@ -30,15 +27,8 @@
         MongoQueryInfo(const CollectionInfo &info,
                   mongo::BSONObj query, mongo::BSONObj fields, int limit, int skip, int batchSize,
                   int options, bool special);
-        bool isValid() const;
 
-<<<<<<< HEAD
-        std::string _serverAddress;
-        std::string _databaseName;
-        std::string _collectionName;
-=======
         CollectionInfo _info;
->>>>>>> 90a8a2de
         mongo::BSONObj _query;
         mongo::BSONObj _fields;
         int _limit;
