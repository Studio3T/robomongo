--- conflicted
+++ resolved
@@ -37,17 +37,10 @@
         void createDatabase(const std::string &dbName);
         void dropDatabase(const std::string &dbName);
 
-<<<<<<< HEAD
-        void createCollection(const std::string &dbName, const std::string &collectionName);
-        void renameCollection(const std::string &dbName, const std::string &collectionName, const std::string &newCollectionName);
-        void duplicateCollection(const std::string &dbName, const std::string &collectionName, const std::string &newCollectionName);
-        void dropCollection(const std::string &dbName, const std::string &collectionName);
-=======
         void createCollection(const MongoNamespace &ns);
         void renameCollection(const MongoNamespace &ns, const std::string &newCollectionName);
         void duplicateCollection(const MongoNamespace &ns, const std::string &newCollectionName);
         void dropCollection(const MongoNamespace &ns);
->>>>>>> 90a8a2de
         void copyCollectionToDiffServer(mongo::DBClientConnection *const,const MongoNamespace &from, const MongoNamespace &to);
 
         void insertDocument(const mongo::BSONObj &obj, const MongoNamespace &ns);
