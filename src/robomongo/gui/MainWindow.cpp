#include "robomongo/gui/MainWindow.h"

#include <QApplication>
#include <QToolButton>
#include <QMessageBox>
#include <QWidgetAction>
#include <QMenuBar>
#include <QMenu>
#include <QKeyEvent>
#include <QToolBar>
#include <QToolTip>
#include <QDockWidget>
#include <QDesktopWidget>
#include <QTimer>
#include <QPushButton>
#include <QLabel>
#include <QStatusBar>
#include <QHBoxLayout>

#include "robomongo/core/settings/SettingsManager.h"
#include "robomongo/core/domain/MongoServer.h"
#include "robomongo/core/domain/App.h"
#include "robomongo/core/AppRegistry.h"
#include "robomongo/core/EventBus.h"
#include "robomongo/core/utils/QtUtils.h"
#include "robomongo/core/utils/Logger.h"

#include "robomongo/gui/widgets/LogWidget.h"
#include "robomongo/gui/widgets/explorer/ExplorerWidget.h"
#include "robomongo/gui/widgets/workarea/WorkAreaTabWidget.h"
#include "robomongo/gui/widgets/workarea/QueryWidget.h"
#include "robomongo/gui/dialogs/ConnectionsDialog.h"
#include "robomongo/gui/dialogs/AboutDialog.h"
#include "robomongo/gui/dialogs/PreferencesDialog.h"
#include "robomongo/gui/GuiRegistry.h"
#include "robomongo/gui/AppStyle.h"

namespace
{
    void setToolBarIconSize(QToolBar *toolBar)
    {
#if defined(Q_OS_MAC)
        const int size = 20;
#else
        const int size = 24;
#endif
        toolBar->setIconSize(QSize(size, size));
    }

    void saveViewMode(Robomongo::ViewMode mode)
    {
        Robomongo::AppRegistry::instance().settingsManager()->setViewMode(mode);
        Robomongo::AppRegistry::instance().settingsManager()->save();
    }
    
    void saveAutoExpand(bool isExpand)
    {
        Robomongo::AppRegistry::instance().settingsManager()->setAutoExpand(isExpand);
        Robomongo::AppRegistry::instance().settingsManager()->save();
    }
}

namespace Robomongo
{
    class ConnectionMenu : public QMenu
    {
    public:
        ConnectionMenu(QWidget *parent) : QMenu(parent) {}
    protected:
        virtual void keyPressEvent(QKeyEvent *event)
        {
            if (event->key() == Qt::Key_F12) {
                hide();
            }
            else {
                QMenu::keyPressEvent(event);
            }
        }
    };

    MainWindow::MainWindow()
        : BaseClass(),
        _app(AppRegistry::instance().app()),
        _workArea(NULL),
        _connectionsMenu(NULL)
    {
        AppRegistry::instance().bus()->subscribe(this, ConnectionFailedEvent::Type);
        AppRegistry::instance().bus()->subscribe(this, ScriptExecutedEvent::Type);
        AppRegistry::instance().bus()->subscribe(this, ScriptExecutingEvent::Type);
        AppRegistry::instance().bus()->subscribe(this, QueryWidgetUpdatedEvent::Type);

        QColor background = palette().window().color();

    #if defined(Q_OS_MAC)
        QString explorerColor = "#DEE3EA"; // was #CED6DF"
    #elif defined(Q_OS_LINUX)
        QString explorerColor = background.darker(103).name();
    #else
        QString explorerColor = background.lighter(103).name();
    #endif

        qApp->setStyleSheet(QString(
            "QWidget#queryWidget { background-color:#E7E5E4; margin: 0px; padding:0px; } \n"
            "Robomongo--ExplorerTreeWidget#explorerTree { padding: 1px 0px 0px 0px; background-color: %1; border: 0px; } \n"
            "QMainWindow::separator { background: #E7E5E4; width: 1px; } "
        ).arg(explorerColor));

        _openAction = new QAction(GuiRegistry::instance().openIcon(), tr("&Open..."), this);
        _openAction->setToolTip(tr("Load script from the file to the currently opened shell"));
        VERIFY(connect(_openAction, SIGNAL(triggered()), this, SLOT(open())));

        _saveAction = new QAction(GuiRegistry::instance().saveIcon(), tr("&Save"), this);
        _saveAction->setShortcuts(QKeySequence::Save);
        _saveAction->setToolTip(tr("Save script of the currently opened shell to the file <b>(Ctrl + S)</b>"));
        VERIFY(connect(_saveAction, SIGNAL(triggered()), this, SLOT(save())));

        _saveAsAction = new QAction(tr("Save &As..."), this);
        _saveAsAction->setShortcuts(QKeySequence::SaveAs);
        VERIFY(connect(_saveAsAction, SIGNAL(triggered()), this, SLOT(saveAs())));

        // Exit action
        QAction *exitAction = new QAction(tr("&Exit"), this);
        exitAction->setShortcut(QKeySequence::Quit);
        VERIFY(connect(exitAction, SIGNAL(triggered()), this, SLOT(close())));

        // Connect action
        _connectAction = new QAction(tr("&Connect..."), this);
        _connectAction->setShortcut(QKeySequence::Open);
        _connectAction->setIcon(GuiRegistry::instance().connectIcon());
        _connectAction->setIconText(tr("Connect"));
        _connectAction->setToolTip(tr("Connect to local or remote MongoDB instance <b>(Ctrl + O)</b>"));
        VERIFY(connect(_connectAction, SIGNAL(triggered()), this, SLOT(manageConnections())));

        _connectionsMenu = new ConnectionMenu(this);
        VERIFY(connect(_connectionsMenu, SIGNAL(triggered(QAction*)), this, SLOT(connectToServer(QAction*))));
        updateConnectionsMenu();

        _connectButton = new QToolButton();
        _connectButton->setText(tr("&Connect..."));
        _connectButton->setIcon(GuiRegistry::instance().connectIcon());
        _connectButton->setFocusPolicy(Qt::NoFocus);
        _connectButton->setToolTip(tr("Connect to local or remote MongoDB instance <b>(Ctrl + O)</b>"));
        _connectButton->setToolButtonStyle(Qt::ToolButtonIconOnly);
        
    #if !defined(Q_OS_MAC)
        _connectButton->setMenu(_connectionsMenu);
        _connectButton->setPopupMode(QToolButton::MenuButtonPopup);
    #endif

        VERIFY(connect(_connectButton, SIGNAL(clicked()), this, SLOT(manageConnections())));

        QWidgetAction *connectButtonAction = new QWidgetAction(this);
        connectButtonAction->setDefaultWidget(_connectButton);

        // Orientation action
        _orientationAction = new QAction(tr("&Rotate"), this);
        _orientationAction->setShortcut(Qt::Key_F10);
        _orientationAction->setIcon(GuiRegistry::instance().rotateIcon());
        _orientationAction->setToolTip(tr("Toggle orientation of results view <b>(F10)</b>"));
        VERIFY(connect(_orientationAction, SIGNAL(triggered()), this, SLOT(toggleOrientation())));

        // read view mode setting
        ViewMode viewMode = AppRegistry::instance().settingsManager()->viewMode();

        // Text mode action
        QAction *textModeAction = new QAction(tr("&Text Mode"), this);
        textModeAction->setShortcut(Qt::Key_F4);
        textModeAction->setIcon(GuiRegistry::instance().textHighlightedIcon());
        textModeAction->setToolTip(tr("Show current tab in text mode, and make this mode default for all subsequent queries <b>(F4)</b>"));
        textModeAction->setCheckable(true);
        textModeAction->setChecked(viewMode == Text);
        VERIFY(connect(textModeAction, SIGNAL(triggered()), this, SLOT(enterTextMode())));

        // Tree mode action
        QAction *treeModeAction = new QAction(tr("&Tree Mode"), this);
        treeModeAction->setShortcut(Qt::Key_F2);
        treeModeAction->setIcon(GuiRegistry::instance().treeHighlightedIcon());
        treeModeAction->setToolTip(tr("Show current tab in tree mode, and make this mode default for all subsequent queries <b>(F3)</b>"));
        treeModeAction->setCheckable(true);
        treeModeAction->setChecked(viewMode == Tree);
        VERIFY(connect(treeModeAction, SIGNAL(triggered()), this, SLOT(enterTreeMode())));

        // Tree mode action
        QAction *tableModeAction = new QAction(tr("T&able Mode"), this);
        tableModeAction->setShortcut(Qt::Key_F3);
        tableModeAction->setIcon(GuiRegistry::instance().tableHighlightedIcon());
        tableModeAction->setToolTip(tr("Show current tab in table mode, and make this mode default for all subsequent queries <b>(F3)</b>"));
        tableModeAction->setCheckable(true);
        tableModeAction->setChecked(viewMode == Table);
        VERIFY(connect(tableModeAction, SIGNAL(triggered()), this, SLOT(enterTableMode())));

        // Custom mode action
        QAction *customModeAction = new QAction(tr("&Custom Mode"), this);
        //customModeAction->setShortcut(Qt::Key_F2);
        customModeAction->setIcon(GuiRegistry::instance().customHighlightedIcon());
        customModeAction->setToolTip(tr("Show current tab in custom mode if possible, and make this mode default for all subsequent queries <b>(F2)</b>"));
        customModeAction->setCheckable(true);
        customModeAction->setChecked(viewMode == Custom);
        VERIFY(connect(customModeAction, SIGNAL(triggered()), this, SLOT(enterCustomMode())));

        // Execute action
        _executeAction = new QAction(this);
        _executeAction->setData(tr("Execute"));
        _executeAction->setIcon(GuiRegistry::instance().executeIcon());
        _executeAction->setShortcut(Qt::Key_F5);
        _executeAction->setToolTip(tr("Execute query for current tab. If you have some selection in query text - only selection will be executed <b>(F5 </b> or <b>Ctrl + Enter)</b>"));
        VERIFY(connect(_executeAction, SIGNAL(triggered()), SLOT(executeScript())));

        // Stop action
        _stopAction = new QAction(this);
        _stopAction->setData(tr("Stop"));
        _stopAction->setIcon(GuiRegistry::instance().stopIcon());
        _stopAction->setShortcut(Qt::Key_F6);
        _stopAction->setToolTip(tr("Stop execution of currently running script. <b>(F6)</b>"));
        _stopAction->setDisabled(true);
        VERIFY(connect(_stopAction, SIGNAL(triggered()), SLOT(stopScript())));

        // Full screen action
        QAction *fullScreenAction = new QAction(tr("&Full Screen"), this);
        fullScreenAction->setShortcut(Qt::Key_F11);
        fullScreenAction->setVisible(true);
        VERIFY(connect(fullScreenAction, SIGNAL(triggered()), this, SLOT(toggleFullScreen2())));

        // Refresh action
        QAction *refreshAction = new QAction(tr("Refresh"), this);
        refreshAction->setIcon(qApp->style()->standardIcon(QStyle::SP_BrowserReload));
        VERIFY(connect(refreshAction, SIGNAL(triggered()), this, SLOT(refreshConnections())));

        // File menu
        QMenu *fileMenu = menuBar()->addMenu(tr("File"));
        fileMenu->addAction(_connectAction);
        fileMenu->addSeparator();
        fileMenu->addAction(_openAction);
        fileMenu->addAction(_saveAction);
        fileMenu->addAction(_saveAsAction);
        fileMenu->addSeparator();
        fileMenu->addAction(exitAction);

        // View menu
        _viewMenu = menuBar()->addMenu(tr("View"));
        
        // Options menu
        QMenu *optionsMenu = menuBar()->addMenu(tr("Options"));

        // View Mode
        QMenu *defaultViewModeMenu = optionsMenu->addMenu(tr("Default View Mode"));
        defaultViewModeMenu->addAction(customModeAction);
        defaultViewModeMenu->addAction(treeModeAction);
        defaultViewModeMenu->addAction(tableModeAction);
        defaultViewModeMenu->addAction(textModeAction);
        
<<<<<<< HEAD
        QAction *autoExpand = new QAction(tr("Auto expand first document in Tree Mode"), this);
        autoExpand->setCheckable(true);
        autoExpand->setChecked(AppRegistry::instance().settingsManager()->autoExpand());
        VERIFY(connect(autoExpand, SIGNAL(triggered()), this, SLOT(toggleAutoExpand())));
        optionsMenu->addAction(autoExpand);
        
=======
>>>>>>> 1cd59ebc
        optionsMenu->addSeparator();

        QActionGroup *modeGroup = new QActionGroup(this);
        modeGroup->addAction(textModeAction);
        modeGroup->addAction(treeModeAction);
        modeGroup->addAction(tableModeAction);
        modeGroup->addAction(customModeAction);

        // Time Zone
        QAction *utcTime = new QAction(convertTimesToString(Utc), this);
        utcTime->setCheckable(true);
        utcTime->setChecked(AppRegistry::instance().settingsManager()->timeZone() == Utc);
        VERIFY(connect(utcTime, SIGNAL(triggered()), this, SLOT(setUtcTimeZone())));

        QAction *localTime = new QAction(convertTimesToString(LocalTime), this);
        localTime->setCheckable(true);
        localTime->setChecked(AppRegistry::instance().settingsManager()->timeZone() == LocalTime);
        VERIFY(connect(localTime, SIGNAL(triggered()), this, SLOT(setLocalTimeZone())));

<<<<<<< HEAD
        QMenu *timeMenu = optionsMenu->addMenu(tr("Display Dates in "));
=======
        QMenu *timeMenu = optionsMenu->addMenu("Display Dates In...");
>>>>>>> 1cd59ebc
        timeMenu->addAction(utcTime);
        timeMenu->addAction(localTime);

        QActionGroup *timeZoneGroup = new QActionGroup(this);
        timeZoneGroup->addAction(utcTime);
        timeZoneGroup->addAction(localTime);

        // UUID encoding
        QAction *defaultEncodingAction = new QAction(tr("Do not decode (show as is)"), this);
        defaultEncodingAction->setCheckable(true);
        defaultEncodingAction->setChecked(AppRegistry::instance().settingsManager()->uuidEncoding() == DefaultEncoding);
        VERIFY(connect(defaultEncodingAction, SIGNAL(triggered()), this, SLOT(setDefaultUuidEncoding())));

        QAction *javaLegacyEncodingAction = new QAction(tr("Use Java Encoding"), this);
        javaLegacyEncodingAction->setCheckable(true);
        javaLegacyEncodingAction->setChecked(AppRegistry::instance().settingsManager()->uuidEncoding() == JavaLegacy);
        VERIFY(connect(javaLegacyEncodingAction, SIGNAL(triggered()), this, SLOT(setJavaUuidEncoding())));

        QAction *csharpLegacyEncodingAction = new QAction(tr("Use .NET Encoding"), this);
        csharpLegacyEncodingAction->setCheckable(true);
        csharpLegacyEncodingAction->setChecked(AppRegistry::instance().settingsManager()->uuidEncoding() == CSharpLegacy);
        VERIFY(connect(csharpLegacyEncodingAction, SIGNAL(triggered()), this, SLOT(setCSharpUuidEncoding())));

        QAction *pythonEncodingAction = new QAction(tr("Use Python Encoding"), this);
        pythonEncodingAction->setCheckable(true);
        pythonEncodingAction->setChecked(AppRegistry::instance().settingsManager()->uuidEncoding() == PythonLegacy);
        VERIFY(connect(pythonEncodingAction, SIGNAL(triggered()), this, SLOT(setPythonUuidEncoding())));

        QMenu *uuidMenu = optionsMenu->addMenu(tr("Legacy UUID Encoding"));
        uuidMenu->addAction(defaultEncodingAction);
        uuidMenu->addAction(javaLegacyEncodingAction);
        uuidMenu->addAction(csharpLegacyEncodingAction);
        uuidMenu->addAction(pythonEncodingAction);

        QAction *loadMongoRcJs = new QAction(tr("Load .mongorc.js"),this);
        loadMongoRcJs->setCheckable(true);
        loadMongoRcJs->setChecked(AppRegistry::instance().settingsManager()->loadMongoRcJs());
        VERIFY(connect(loadMongoRcJs, SIGNAL(triggered()), this, SLOT(setLoadMongoRcJs())));
        optionsMenu->addSeparator();
        optionsMenu->addAction(loadMongoRcJs);

<<<<<<< HEAD
        QAction *disabelConnectionShortcuts = new QAction(tr("Disable connection shortcuts"),this);
=======
        optionsMenu->addSeparator();

        QAction *autoExpand = new QAction("Auto Expand First Document", this);
        autoExpand->setCheckable(true);
        autoExpand->setChecked(AppRegistry::instance().settingsManager()->autoExpand());
        VERIFY(connect(autoExpand, SIGNAL(triggered()), this, SLOT(toggleAutoExpand())));
        optionsMenu->addAction(autoExpand);

        QAction *disabelConnectionShortcuts = new QAction("Disable Connection Shortcuts",this);
>>>>>>> 1cd59ebc
        disabelConnectionShortcuts->setCheckable(true);
        disabelConnectionShortcuts->setChecked(AppRegistry::instance().settingsManager()->disableConnectionShortcuts());
        VERIFY(connect(disabelConnectionShortcuts, SIGNAL(triggered()), this, SLOT(setDisableConnectionShortcuts())));
        optionsMenu->addAction(disabelConnectionShortcuts);

        QAction *preferencesAction = new QAction(tr("Preferences"),this);
        VERIFY(connect(preferencesAction, SIGNAL(triggered()), this, SLOT(openPreferences())));
        preferencesAction->setVisible(false);
        optionsMenu->addAction(preferencesAction);

        QActionGroup *uuidEncodingGroup = new QActionGroup(this);
        uuidEncodingGroup->addAction(defaultEncodingAction);
        uuidEncodingGroup->addAction(javaLegacyEncodingAction);
        uuidEncodingGroup->addAction(csharpLegacyEncodingAction);
        uuidEncodingGroup->addAction(pythonEncodingAction);

        QAction *aboutRobomongoAction = new QAction(tr("&About Robomongo..."), this);
        VERIFY(connect(aboutRobomongoAction, SIGNAL(triggered()), this, SLOT(aboutRobomongo())));

        // Options menu
        QMenu *helpMenu = menuBar()->addMenu(tr("Help"));
        helpMenu->addAction(aboutRobomongoAction);

        // Toolbar
        QToolBar *connectToolBar = new QToolBar(tr("Toolbar"), this);
        connectToolBar->setToolButtonStyle(Qt::ToolButtonIconOnly);
        connectToolBar->addAction(connectButtonAction);
        connectToolBar->setShortcutEnabled(1, true);
        connectToolBar->setMovable(false);
        setToolBarIconSize(connectToolBar);
        addToolBar(connectToolBar);

        QToolBar *openSaveToolBar = new QToolBar(tr("Open/Save ToolBar"), this);
        openSaveToolBar->addAction(_openAction);
        openSaveToolBar->addAction(_saveAction);
        openSaveToolBar->setMovable(false);
        setToolBarIconSize(openSaveToolBar);
        addToolBar(openSaveToolBar);

        _execToolBar = new QToolBar(tr("Exec Toolbar"), this);
        _execToolBar->setToolButtonStyle(Qt::ToolButtonIconOnly);
        _execToolBar->addAction(_executeAction);
        _execToolBar->addAction(_stopAction);
        _execToolBar->addAction(_orientationAction);
        _execToolBar->setShortcutEnabled(1, true);
        _execToolBar->setMovable(false);
        setToolBarIconSize(_execToolBar);
        addToolBar(_execToolBar);

        _execToolBar->hide();

        createTabs();
        createDatabaseExplorer();
        _viewMenu->addSeparator();
        createLanguageMenu();
        createStylesMenu();
        createStatusBar();
        _viewMenu->addAction(fullScreenAction);
        setWindowTitle(PROJECT_NAME_TITLE" "PROJECT_VERSION);
        setWindowIcon(GuiRegistry::instance().mainWindowIcon());

        QTimer::singleShot(0, this, SLOT(manageConnections()));
        updateMenus();
    }

    void MainWindow::createStylesMenu()
    {
         QMenu *styles = _viewMenu->addMenu(tr("Theme"));
         QStringList supportedStyles = detail::getSupportedStyles();
         QActionGroup *styleGroup = new QActionGroup(this);
         VERIFY(connect(styleGroup, SIGNAL(triggered(QAction *)), this, SLOT(changeStyle(QAction *))));
         const QString &currentStyle = AppRegistry::instance().settingsManager()->currentStyle();
         for (QStringList::const_iterator it = supportedStyles.begin(); it != supportedStyles.end(); ++it) {
             const QString &style = *it;
             QAction *styleAction = new QAction(style,this);
             styleAction->setCheckable(true);
             styleAction->setChecked(style == currentStyle);
             styleGroup->addAction(styleAction);
             styles->addAction(styleAction);             
         }
    }
    
    void MainWindow::createLanguageMenu()
    {
         QMenu *langs = _viewMenu->addMenu(tr("Language"));
         //: Language based on system locale
         AppRegistry::instance().settingsManager()->retranslateLocale(tr("System locale (if available)"));
         QHash<QString, QString> providedTranslations = AppRegistry::instance().settingsManager()->getTranslations();
         const QString &currentTranslation = AppRegistry::instance().settingsManager()->currentTranslation();
         QActionGroup *langGroup = new QActionGroup(this);
         VERIFY(connect(langGroup, SIGNAL(triggered(QAction *)), this, SLOT(changeTranslation(QAction *))));
         for (QHash<QString, QString>::const_iterator it = providedTranslations.begin(); it != providedTranslations.end(); ++it) {
             const QString &language = it.key();
             QAction *langAction = new QAction(language,this);
             langAction->setCheckable(true);
             langAction->setChecked(it.value() == currentTranslation);
             langGroup->addAction(langAction);
             langs->addAction(langAction);             
         }
    }

    void MainWindow::createStatusBar()
    {
        QColor windowColor = palette().window().color();
        QColor buttonBgColor = windowColor.lighter(105);
        QColor buttonBorderBgColor = windowColor.darker(120);
        QColor buttonPressedColor = windowColor.darker(102);

        QToolButton *log = new QToolButton(this);
        log->setText(tr("Logs"));
        log->setCheckable(true);
        log->setDefaultAction(_logDock->toggleViewAction());
        log->setStyleSheet(QString(
            "QToolButton {"
            "   background-color: %1;"
            "   border-style: outset;"
            "   border-width: 1px;"
            "   border-radius: 3px;"
            "   border-color: %2;"
            "   padding: 1px 20px 1px 20px;"
            "} \n"
            ""
            "QToolButton:checked, QToolButton:pressed {"
            "   background-color: %3;"
            "   border-style: inset;"
            "}")
            .arg(buttonBgColor.name())
            .arg(buttonBorderBgColor.name())
            .arg(buttonPressedColor.name()));

        statusBar()->insertWidget(0, log);
        statusBar()->setStyleSheet("QStatusBar::item { border: 0px solid black };");
    }

    void MainWindow::changeStyle(QAction *ac)
    {
        const QString &text = ac->text();
        detail::applyStyle(text);
        AppRegistry::instance().settingsManager()->setCurrentStyle(text);
        AppRegistry::instance().settingsManager()->save();
    }

    void MainWindow::changeTranslation(QAction *ac)
    {
        const QString &text = ac->text();
        AppRegistry::instance().settingsManager()->setCurrentTranslation(text);
        AppRegistry::instance().settingsManager()->save();
        QMessageBox msgBox;
        msgBox.setIcon(QMessageBox::Information);
        msgBox.setText(tr("You need to restart program for language change take effect"));
        msgBox.setStandardButtons(QMessageBox::Ok);
        msgBox.setDefaultButton(QMessageBox::Ok);
        msgBox.exec();
    }

    void MainWindow::open()
    {
        QueryWidget *wid = _workArea->currentQueryWidget();
        if (wid) {
            wid->openFile();
        }
        else {
            SettingsManager::ConnectionSettingsContainerType connections = AppRegistry::instance().settingsManager()->connections();
            if (connections.size() == 1) {
                ScriptInfo inf = ScriptInfo(QString());
                if (inf.loadFromFile()) {
                    _app->openShell(connections.at(0), inf);
                }
            }
        }
    }

    void MainWindow::save()
    {
        QueryWidget *wid = _workArea->currentQueryWidget();
        if (wid) {
            wid->saveToFile();
        }
    }

    void MainWindow::saveAs()
    {
        QueryWidget *wid = _workArea->currentQueryWidget();
        if (wid) {
            wid->savebToFileAs();
        }
    }

    void MainWindow::keyPressEvent(QKeyEvent *event)
    {
        if (event->key() == Qt::Key_F12) {
           _connectButton->showMenu();
            return;
        }

        BaseClass::keyPressEvent(event);
    }

    void MainWindow::updateConnectionsMenu()
    {
        _connectionsMenu->clear();
        int number = 1;
        // Populate list with connections
        SettingsManager::ConnectionSettingsContainerType connections = AppRegistry::instance().settingsManager()->connections();
        for(SettingsManager::ConnectionSettingsContainerType::const_iterator it = connections.begin(); it!= connections.end(); ++it) {
            ConnectionSettings *connection = *it;
            QAction *action = new QAction(QtUtils::toQString(connection->getReadableName()), this);
            action->setData(QVariant::fromValue(connection));

            if (number <= 9 && !AppRegistry::instance().settingsManager()->disableConnectionShortcuts()) {
                action->setShortcut(QKeySequence(QString("Alt+").append(QString::number(number))));
            }

            _connectionsMenu->addAction(action);
            ++number;
        }

        if (AppRegistry::instance().settingsManager()->connections().size() > 0)
            _connectionsMenu->addSeparator();

        // Connect action
        QAction *connectAction = new QAction(tr("&Manage Connections..."), this);
        connectAction->setIcon(GuiRegistry::instance().connectIcon());
        connectAction->setToolTip(tr("Connect to MongoDB"));
        VERIFY(connect(connectAction, SIGNAL(triggered()), this, SLOT(manageConnections())));

        _connectionsMenu->addAction(connectAction);
    }

    void MainWindow::manageConnections()
    {
        ConnectionsDialog dialog(AppRegistry::instance().settingsManager(), this);
        int result = dialog.exec();

        // save settings and update connection menu
        AppRegistry::instance().settingsManager()->save();
        updateConnectionsMenu();

        if (result == QDialog::Accepted) {
            ConnectionSettings *selected = dialog.selectedConnection();

            try {
                _app->openServer(selected, true);
            } catch(const std::exception &) {
                QString message = QString("Cannot connect to MongoDB (%1)").arg(QtUtils::toQString(selected->getFullAddress()));
                QMessageBox::information(this, tr("Error"), message);
            }
        }

        // on linux focus is lost - we need to activate main window back
        activateWindow();
    }

    void MainWindow::toggleOrientation()
    {
        QueryWidget *widget = _workArea->currentQueryWidget();
        if (!widget)
            return;

        widget->toggleOrientation();
    }

    void MainWindow::enterTextMode()
    {
        saveViewMode(Text);
        QueryWidget *widget = _workArea->currentQueryWidget();
        if (!widget)
            return;

        widget->enterTextMode();
    }

    void MainWindow::enterTreeMode()
    {
        saveViewMode(Tree);
        QueryWidget *widget = _workArea->currentQueryWidget();
        if (!widget)
            return;

        widget->enterTreeMode();
    }

    void MainWindow::enterTableMode()
    {
        saveViewMode(Table);
        QueryWidget *widget = _workArea->currentQueryWidget();
        if (!widget)
            return;

        widget->enterTableMode();
    }

    void MainWindow::enterCustomMode()
    {
        saveViewMode(Custom);
        QueryWidget *widget = _workArea->currentQueryWidget();
        if (!widget)
            return;

        widget->enterCustomMode();
    }

    void MainWindow::toggleAutoExpand()
    {
        QAction *send = qobject_cast<QAction*>(sender());
        saveAutoExpand(send->isChecked());
    }
    
    void MainWindow::executeScript()
    {
        QAction *action = static_cast<QAction *>(sender());

        if (action->data().toString() != "Execute") {
            stopScript();
            return;
        }

        QueryWidget *widget = _workArea->currentQueryWidget();
        if (!widget)
            return;

        widget->execute();
    }

    void MainWindow::stopScript()
    {
        QueryWidget *widget = _workArea->currentQueryWidget();
        if (!widget)
            return;

        widget->stop();
    }

    void MainWindow::toggleFullScreen2()
    {
        if (windowState() == Qt::WindowFullScreen)
            showNormal();
        else
            showFullScreen();
    }

    void MainWindow::refreshConnections()
    {
        QToolTip::showText(QPoint(0, 0),
                           tr("Refresh not working yet... : <br/>  <b>Ctrl+D</b> : push Button"));
    }

    void MainWindow::aboutRobomongo()
    {
        AboutDialog dlg(this);
        dlg.exec();
    }

    void MainWindow::openPreferences()
    {
        PreferencesDialog dlg(this);
        dlg.exec();
    }

    void MainWindow::setDefaultUuidEncoding()
    {
        AppRegistry::instance().settingsManager()->setUuidEncoding(DefaultEncoding);
        AppRegistry::instance().settingsManager()->save();
    }

    void MainWindow::setJavaUuidEncoding()
    {
        AppRegistry::instance().settingsManager()->setUuidEncoding(JavaLegacy);
        AppRegistry::instance().settingsManager()->save();
    }

    void MainWindow::setCSharpUuidEncoding()
    {
        AppRegistry::instance().settingsManager()->setUuidEncoding(CSharpLegacy);
        AppRegistry::instance().settingsManager()->save();
    }

    void MainWindow::setPythonUuidEncoding()
    {
        AppRegistry::instance().settingsManager()->setUuidEncoding(PythonLegacy);
        AppRegistry::instance().settingsManager()->save();
    }

    void MainWindow::setUtcTimeZone()
    {
        AppRegistry::instance().settingsManager()->setTimeZone(Utc);
        AppRegistry::instance().settingsManager()->save();
    }

    void MainWindow::setLocalTimeZone()
    {
        AppRegistry::instance().settingsManager()->setTimeZone(LocalTime);
        AppRegistry::instance().settingsManager()->save();
    }

    void MainWindow::setDisableConnectionShortcuts()
    {
        QAction *send = qobject_cast<QAction*>(sender());
        AppRegistry::instance().settingsManager()->setDisableConnectionShortcuts(send->isChecked());
        AppRegistry::instance().settingsManager()->save();
        updateConnectionsMenu();
    }

    void MainWindow::setLoadMongoRcJs()
    {
        QAction *send = qobject_cast<QAction*>(sender());
        AppRegistry::instance().settingsManager()->setLoadMongoRcJs(send->isChecked());
        AppRegistry::instance().settingsManager()->save();
    }

    void MainWindow::toggleLogs(bool show)
    {
        _logDock->setVisible(show);
    }

    void MainWindow::connectToServer(QAction *connectionAction)
    {
        QVariant data = connectionAction->data();
        ConnectionSettings *ptr = data.value<ConnectionSettings *>();
        try {
            _app->openServer(ptr, true);
        }
        catch(const std::exception &) {
            QString message = QString("Cannot connect to MongoDB (%1)").arg(QtUtils::toQString(ptr->getFullAddress()));
            QMessageBox::information(this, tr("Error"), message);
        }
    }

    void MainWindow::handle(ConnectionFailedEvent *event)
    {
        ConnectionSettings *connection = event->server->connectionRecord();
        QString message = QString("Cannot connect to MongoDB (%1),\nerror: %2").arg(QtUtils::toQString(connection->getFullAddress())).arg(QtUtils::toQString(event->error().errorMessage()));
        QMessageBox::information(this, tr("Error"), message);
    }

    void MainWindow::handle(ScriptExecutingEvent *)
    {
        _stopAction->setDisabled(false);
        _executeAction->setDisabled(true);
    }

    void MainWindow::handle(ScriptExecutedEvent *)
    {
        _stopAction->setDisabled(true);
        _executeAction->setDisabled(false);
    }

    void MainWindow::handle(QueryWidgetUpdatedEvent *event)
    {
        _orientationAction->setVisible(event->numOfResults() > 1);
    }

    void MainWindow::createDatabaseExplorer()
    {
        ExplorerWidget *explorer = new ExplorerWidget(this);
        AppRegistry::instance().bus()->subscribe(explorer, ConnectingEvent::Type);
        AppRegistry::instance().bus()->subscribe(explorer, ConnectionFailedEvent::Type);
        AppRegistry::instance().bus()->subscribe(explorer, ConnectionEstablishedEvent::Type);

        QDockWidget *explorerDock = new QDockWidget(tr("Database Explorer"));
        explorerDock->setAllowedAreas(Qt::LeftDockWidgetArea | Qt::RightDockWidgetArea);
        explorerDock->setWidget(explorer);
        explorerDock->setFeatures(QDockWidget::DockWidgetClosable | QDockWidget::DockWidgetMovable);

        QWidget *titleWidget = new QWidget(this);         // this lines simply remove
        explorerDock->setTitleBarWidget(titleWidget);     // title bar widget.

        QAction *actionExp = explorerDock->toggleViewAction();

        // Adjust any parameter you want.  
        actionExp->setText(tr("&Explorer"));
        actionExp->setShortcut(QKeySequence(Qt::CTRL + Qt::Key_E));  
        actionExp->setStatusTip(tr("Press to show/hide Database Explorer panel."));
        actionExp->setChecked(true);
        // Install action in the menu.  
        _viewMenu->addAction(actionExp);

        addDockWidget(Qt::LeftDockWidgetArea, explorerDock);

        LogWidget *log = new LogWidget(this);        
        VERIFY(connect(&Logger::instance(), SIGNAL(printed(const QString&, mongo::LogLevel)), log, SLOT(addMessage(const QString&, mongo::LogLevel))));
        _logDock = new QDockWidget(tr("Logs"));
        QAction *action = _logDock->toggleViewAction();
        // Adjust any parameter you want.  
        action->setText(tr("&Logs"));
        action->setShortcut(QKeySequence(Qt::CTRL + Qt::Key_L));  
        //action->setStatusTip(QString("Press to show/hide Logs panel."));  //commented for now because this message hides Logs button in status bar :)
        action->setChecked(false);
        // Install action in the menu.
        _viewMenu->addAction(action);

        _logDock->setAllowedAreas(Qt::LeftDockWidgetArea | Qt::RightDockWidgetArea | Qt::BottomDockWidgetArea | Qt::TopDockWidgetArea);
        _logDock->setWidget(log);
        _logDock->setFeatures(QDockWidget::DockWidgetClosable | QDockWidget::DockWidgetMovable);
        _logDock->setVisible(false);
        addDockWidget(Qt::BottomDockWidgetArea, _logDock);
    }

    void MainWindow::updateMenus()
    {
        int contTab = _workArea->count();
        bool isEnable = _workArea && contTab > 0;

        _execToolBar->setVisible(isEnable);
        _openAction->setEnabled(isEnable);
        _saveAction->setEnabled(isEnable);
        _saveAsAction->setEnabled(isEnable);
    }

    void MainWindow::createTabs()
    {
        _workArea = new WorkAreaTabWidget(this);
        AppRegistry::instance().bus()->subscribe(_workArea, OpeningShellEvent::Type);
        VERIFY(connect(_workArea, SIGNAL(currentChanged(int)), this, SLOT(updateMenus())));

        QHBoxLayout *hlayout = new QHBoxLayout;
        hlayout->setContentsMargins(0, 3, 0, 0);
        hlayout->addWidget(_workArea);
        QWidget *window = new QWidget;
        window->setLayout(hlayout);

        setCentralWidget(window);
    }
}<|MERGE_RESOLUTION|>--- conflicted
+++ resolved
@@ -249,15 +249,6 @@
         defaultViewModeMenu->addAction(tableModeAction);
         defaultViewModeMenu->addAction(textModeAction);
         
-<<<<<<< HEAD
-        QAction *autoExpand = new QAction(tr("Auto expand first document in Tree Mode"), this);
-        autoExpand->setCheckable(true);
-        autoExpand->setChecked(AppRegistry::instance().settingsManager()->autoExpand());
-        VERIFY(connect(autoExpand, SIGNAL(triggered()), this, SLOT(toggleAutoExpand())));
-        optionsMenu->addAction(autoExpand);
-        
-=======
->>>>>>> 1cd59ebc
         optionsMenu->addSeparator();
 
         QActionGroup *modeGroup = new QActionGroup(this);
@@ -277,11 +268,7 @@
         localTime->setChecked(AppRegistry::instance().settingsManager()->timeZone() == LocalTime);
         VERIFY(connect(localTime, SIGNAL(triggered()), this, SLOT(setLocalTimeZone())));
 
-<<<<<<< HEAD
-        QMenu *timeMenu = optionsMenu->addMenu(tr("Display Dates in "));
-=======
-        QMenu *timeMenu = optionsMenu->addMenu("Display Dates In...");
->>>>>>> 1cd59ebc
+        QMenu *timeMenu = optionsMenu->addMenu(tr("Display Dates In..."));
         timeMenu->addAction(utcTime);
         timeMenu->addAction(localTime);
 
@@ -323,19 +310,15 @@
         optionsMenu->addSeparator();
         optionsMenu->addAction(loadMongoRcJs);
 
-<<<<<<< HEAD
-        QAction *disabelConnectionShortcuts = new QAction(tr("Disable connection shortcuts"),this);
-=======
         optionsMenu->addSeparator();
 
-        QAction *autoExpand = new QAction("Auto Expand First Document", this);
+        QAction *autoExpand = new QAction(tr("Auto Expand First Document"), this);
         autoExpand->setCheckable(true);
         autoExpand->setChecked(AppRegistry::instance().settingsManager()->autoExpand());
         VERIFY(connect(autoExpand, SIGNAL(triggered()), this, SLOT(toggleAutoExpand())));
         optionsMenu->addAction(autoExpand);
 
         QAction *disabelConnectionShortcuts = new QAction("Disable Connection Shortcuts",this);
->>>>>>> 1cd59ebc
         disabelConnectionShortcuts->setCheckable(true);
         disabelConnectionShortcuts->setChecked(AppRegistry::instance().settingsManager()->disableConnectionShortcuts());
         VERIFY(connect(disabelConnectionShortcuts, SIGNAL(triggered()), this, SLOT(setDisableConnectionShortcuts())));
