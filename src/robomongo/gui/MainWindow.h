#pragma once

#include <QMainWindow>
#include <QSystemTrayIcon>
QT_BEGIN_NAMESPACE
class QLabel;
class QToolBar;
class QDockWidget;
class QToolButton;
class QTreeWidgetItem;
QT_END_NAMESPACE

namespace Robomongo
{
    class ConnectionFailedEvent;
    class ScriptExecutingEvent;
    class ScriptExecutedEvent;
    class OperationFailedEvent;

    class QueryWidgetUpdatedEvent;
    class WorkAreaTabWidget;
    class ConnectionMenu;
    class App;
    class ExplorerWidget;

    class MainWindow : public QMainWindow
    {
        Q_OBJECT

    public:
        typedef QMainWindow BaseClass;
        MainWindow();

    public Q_SLOTS:
        void manageConnections();
        void toggleOrientation();
        void enterTextMode();
        void enterTreeMode();
        void enterTableMode();
        void enterCustomMode();
        void toggleAutoExpand();
        void toggleAutoExec();
        void toggleLineNumbers();
        void executeScript();
        void stopScript();
        void toggleFullScreen2();
        void selectNextTab();
        void selectPrevTab();
        void duplicateTab();
        void refreshConnections();
        void aboutRobomongo();
        void open();
        void save();
        void saveAs();
        void changeStyle(QAction *);
        void exit();

        void setDefaultUuidEncoding();
        void setJavaUuidEncoding();
        void setCSharpUuidEncoding();
        void setPythonUuidEncoding();
        void setShellAutocompletionAll();
        void setShellAutocompletionNoCollectionNames();
        void setShellAutocompletionNone();
        void setLoadMongoRcJs();
        void setDisableConnectionShortcuts();

        void toggleLogs(bool show);
        void connectToServer(QAction *action);
        void handle(ConnectionFailedEvent *event);
        void handle(ScriptExecutingEvent *event);
        void handle(ScriptExecutedEvent *event);
        void handle(QueryWidgetUpdatedEvent *event);
        void handle(OperationFailedEvent *event);

    protected:
        void keyPressEvent(QKeyEvent *event) override;
        void closeEvent(QCloseEvent *event) override;
        void hideEvent(QHideEvent *event) override;
        void showEvent(QShowEvent *event) override;

    private Q_SLOTS:
        void updateMenus();
        void setUtcTimeZone();
        void setLocalTimeZone();
        void openPreferences();
        void openExportDialog();

        void onConnectToolbarVisibilityChanged(bool isVisisble);
        void onOpenSaveToolbarVisibilityChanged(bool isVisisble);
        void onExecToolbarVisibilityChanged(bool isVisisble);
        void onExplorerVisibilityChanged(bool isVisisble);
<<<<<<< HEAD
        void onExplorerItemSelected(QTreeWidgetItem *selectedItem);
=======
        void on_tabChange();

        void toggleMinimize();
        void trayActivated(QSystemTrayIcon::ActivationReason reason);
        void toggleMinimizeToTray();

        // On application focus changes
        void on_focusChanged();
>>>>>>> 70245991

    private:
        void updateConnectionsMenu();
        void createDatabaseExplorer();
        void createTabs();
        void createStylesMenu();
        void createStatusBar();
        void restoreWindowsSettings();
        void saveWindowsSettings() const;

        QDockWidget *_logDock;

        WorkAreaTabWidget *_workArea;

        ExplorerWidget* _explorer;

        App *_app;

        ConnectionMenu *_connectionsMenu;
        QToolButton *_connectButton;
        QMenu *_viewMenu;
        QMenu *_toolbarsMenu;
        QAction *_connectAction;
        // Open/Save tool bar
        QAction *_openAction;
        QAction *_saveAction;
        QAction *_saveAsAction;
        // Execution tool bar
        QAction *_executeAction;
        QAction *_stopAction;
        QAction *_orientationAction;
        QToolBar *_execToolBar;
<<<<<<< HEAD
        // Export/import tool bar
        QAction *_exportAction;
        QAction *_importAction;
=======

#if defined(Q_OS_WIN)
        QSystemTrayIcon *_trayIcon;
#endif

        bool _allowExit;
>>>>>>> 70245991
    };

}<|MERGE_RESOLUTION|>--- conflicted
+++ resolved
@@ -1,13 +1,11 @@
 #pragma once
 
 #include <QMainWindow>
-#include <QSystemTrayIcon>
 QT_BEGIN_NAMESPACE
 class QLabel;
 class QToolBar;
 class QDockWidget;
 class QToolButton;
-class QTreeWidgetItem;
 QT_END_NAMESPACE
 
 namespace Robomongo
@@ -21,7 +19,6 @@
     class WorkAreaTabWidget;
     class ConnectionMenu;
     class App;
-    class ExplorerWidget;
 
     class MainWindow : public QMainWindow
     {
@@ -30,6 +27,7 @@
     public:
         typedef QMainWindow BaseClass;
         MainWindow();
+        void keyPressEvent(QKeyEvent *event);
 
     public Q_SLOTS:
         void manageConnections();
@@ -53,7 +51,6 @@
         void save();
         void saveAs();
         void changeStyle(QAction *);
-        void exit();
 
         void setDefaultUuidEncoding();
         void setJavaUuidEncoding();
@@ -74,34 +71,18 @@
         void handle(OperationFailedEvent *event);
 
     protected:
-        void keyPressEvent(QKeyEvent *event) override;
-        void closeEvent(QCloseEvent *event) override;
-        void hideEvent(QHideEvent *event) override;
-        void showEvent(QShowEvent *event) override;
+        void closeEvent(QCloseEvent *event);
 
     private Q_SLOTS:
         void updateMenus();
         void setUtcTimeZone();
         void setLocalTimeZone();
         void openPreferences();
-        void openExportDialog();
-
+        
         void onConnectToolbarVisibilityChanged(bool isVisisble);
         void onOpenSaveToolbarVisibilityChanged(bool isVisisble);
         void onExecToolbarVisibilityChanged(bool isVisisble);
         void onExplorerVisibilityChanged(bool isVisisble);
-<<<<<<< HEAD
-        void onExplorerItemSelected(QTreeWidgetItem *selectedItem);
-=======
-        void on_tabChange();
-
-        void toggleMinimize();
-        void trayActivated(QSystemTrayIcon::ActivationReason reason);
-        void toggleMinimizeToTray();
-
-        // On application focus changes
-        void on_focusChanged();
->>>>>>> 70245991
 
     private:
         void updateConnectionsMenu();
@@ -116,8 +97,6 @@
 
         WorkAreaTabWidget *_workArea;
 
-        ExplorerWidget* _explorer;
-
         App *_app;
 
         ConnectionMenu *_connectionsMenu;
@@ -125,27 +104,14 @@
         QMenu *_viewMenu;
         QMenu *_toolbarsMenu;
         QAction *_connectAction;
-        // Open/Save tool bar
         QAction *_openAction;
         QAction *_saveAction;
         QAction *_saveAsAction;
-        // Execution tool bar
         QAction *_executeAction;
         QAction *_stopAction;
         QAction *_orientationAction;
         QToolBar *_execToolBar;
-<<<<<<< HEAD
-        // Export/import tool bar
-        QAction *_exportAction;
-        QAction *_importAction;
-=======
 
-#if defined(Q_OS_WIN)
-        QSystemTrayIcon *_trayIcon;
-#endif
-
-        bool _allowExit;
->>>>>>> 70245991
     };
 
 }