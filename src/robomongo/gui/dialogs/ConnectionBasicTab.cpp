#include "robomongo/gui/dialogs/ConnectionBasicTab.h"

#include <QLabel>
#include <QLineEdit>
#include <QGridLayout>
#include <QRegExpValidator>
#include <QCheckBox>
#include <QPushButton>
#include <QFileDialog>

#include "robomongo/core/utils/QtUtils.h"
#include "robomongo/core/settings/ConnectionSettings.h"

namespace Robomongo
{
    ConnectionBasicTab::ConnectionBasicTab(ConnectionSettings *settings) :
        _settings(settings)
    {
        QLabel *connectionDescriptionLabel = new QLabel(
            "Choose any connection name that will help you to identify this connection.");
        connectionDescriptionLabel->setWordWrap(true);
        connectionDescriptionLabel->setContentsMargins(0, -2, 0, 20);

        QLabel *serverDescriptionLabel = new QLabel(
            "Specify host and port of MongoDB server. Host can be either IP or domain name.");
        serverDescriptionLabel->setWordWrap(true);
        serverDescriptionLabel->setContentsMargins(0, -2, 0, 20);

        _connectionName = new QLineEdit(QtUtils::toQString(_settings->connectionName()));
        _serverAddress = new QLineEdit(QtUtils::toQString(_settings->serverHost()));
        _serverPort = new QLineEdit(QString::number(_settings->serverPort()));
        _serverPort->setFixedWidth(80);
        QRegExp rx("\\d+");//(0-65554)
        _serverPort->setValidator(new QRegExpValidator(rx, this));

        _sslSupport = new QCheckBox("SSL support");
        _sslSupport->setChecked(_settings->sslInfo()._sslSupport);

        _sslPEMKeyFile = new QLineEdit(QtUtils::toQString(_settings->sslInfo()._sslPEMKeyFile));
#ifdef Q_OS_WIN
<<<<<<< HEAD
        QRegExp pathx("([a-zA-Z]:)?(\\\\[a-zA-Z0-9_.-]+)+\\\\?");
=======
        QRegExp pathx("([a-zA-Z]:)?([\\\\/][a-zA-Z0-9_.-]+)+[\\\\/]?");
>>>>>>> 90a8a2de
#else
        QRegExp pathx("^\\/?([\\d\\w\\.]+)(/([\\d\\w\\.]+))*\\/?$");
#endif // Q_OS_WIN
        _sslPEMKeyFile->setValidator(new QRegExpValidator(pathx, this));

        _selectFileB = new QPushButton("...");
        _selectFileB->setFixedSize(20,20);       
<<<<<<< HEAD
        VERIFY(connect(_selectFileB, SIGNAL(clicked()), this, SLOT(setSslPEMKeyFile())));;
=======
        VERIFY(connect(_selectFileB, SIGNAL(clicked()), this, SLOT(setSslPEMKeyFile())));
>>>>>>> 90a8a2de

        QGridLayout *connectionLayout = new QGridLayout;
        connectionLayout->addWidget(new QLabel("Name:"),          1, 0);
        connectionLayout->addWidget(_connectionName,              1, 1, 1, 3);
        connectionLayout->addWidget(connectionDescriptionLabel,   2, 1, 1, 3);
        connectionLayout->addWidget(serverDescriptionLabel,       4, 1, 1, 3);
        connectionLayout->addWidget(new QLabel("Address:"),       3, 0);
        connectionLayout->addWidget(_serverAddress,               3, 1);
        connectionLayout->addWidget(new QLabel(":"),              3, 2);
        connectionLayout->addWidget(_serverPort,                  3, 3);
        connectionLayout->setAlignment(Qt::AlignTop);
        connectionLayout->addWidget(_sslSupport,          5, 1);
        connectionLayout->addWidget(_selectFileB,          5, 2);
        connectionLayout->addWidget(_sslPEMKeyFile,          5, 3);

        QVBoxLayout *mainLayout = new QVBoxLayout;
        mainLayout->addLayout(connectionLayout);
        setLayout(mainLayout);

<<<<<<< HEAD
        sslSupportStateChanged(_sslSupport->checkState());
        VERIFY(connect(_sslSupport,SIGNAL(stateChanged(int)),this,SLOT(sslSupportStateChanged(int))));
=======
        sslSupportStateChange(_sslSupport->checkState());
        VERIFY(connect(_sslSupport,SIGNAL(stateChanged(int)),this,SLOT(sslSupportStateChange(int))));
>>>>>>> 90a8a2de

        _connectionName->setFocus();
    }

    void ConnectionBasicTab::setSslPEMKeyFile()
    {
        QString filepath = QFileDialog::getOpenFileName(this,"Select SslPEMKeyFile","",QObject::tr("Pem files (*.pem)"));
        _sslPEMKeyFile->setText(filepath);
    }

<<<<<<< HEAD
    void ConnectionBasicTab::sslSupportStateChanged(int value)
=======
    void ConnectionBasicTab::sslSupportStateChange(int value)
>>>>>>> 90a8a2de
    {
        _sslPEMKeyFile->setEnabled(value);
        _selectFileB->setEnabled(value);
        if (!value) {
            _sslPEMKeyFile->setText("");
        }
    }

<<<<<<< HEAD
=======
    bool ConnectionBasicTab::isSslSupported() const
    {
        bool result = true;
#ifdef MONGO_SSL
        result = _sslSupport->isChecked();
#endif
      return result;
    }

>>>>>>> 90a8a2de
    void ConnectionBasicTab::accept()
    {
        _settings->setConnectionName(QtUtils::toStdString(_connectionName->text()));
        _settings->setServerHost(QtUtils::toStdString(_serverAddress->text()));
        _settings->setServerPort(_serverPort->text().toInt());
#ifdef MONGO_SSL
        SSLInfo inf(_sslSupport->isChecked(),QtUtils::toStdString(_sslPEMKeyFile->text()));
        _settings->setSslInfo(inf);
#endif // MONGO_SSL
    }
}<|MERGE_RESOLUTION|>--- conflicted
+++ resolved
@@ -38,11 +38,7 @@
 
         _sslPEMKeyFile = new QLineEdit(QtUtils::toQString(_settings->sslInfo()._sslPEMKeyFile));
 #ifdef Q_OS_WIN
-<<<<<<< HEAD
-        QRegExp pathx("([a-zA-Z]:)?(\\\\[a-zA-Z0-9_.-]+)+\\\\?");
-=======
         QRegExp pathx("([a-zA-Z]:)?([\\\\/][a-zA-Z0-9_.-]+)+[\\\\/]?");
->>>>>>> 90a8a2de
 #else
         QRegExp pathx("^\\/?([\\d\\w\\.]+)(/([\\d\\w\\.]+))*\\/?$");
 #endif // Q_OS_WIN
@@ -50,11 +46,7 @@
 
         _selectFileB = new QPushButton("...");
         _selectFileB->setFixedSize(20,20);       
-<<<<<<< HEAD
-        VERIFY(connect(_selectFileB, SIGNAL(clicked()), this, SLOT(setSslPEMKeyFile())));;
-=======
         VERIFY(connect(_selectFileB, SIGNAL(clicked()), this, SLOT(setSslPEMKeyFile())));
->>>>>>> 90a8a2de
 
         QGridLayout *connectionLayout = new QGridLayout;
         connectionLayout->addWidget(new QLabel("Name:"),          1, 0);
@@ -74,13 +66,8 @@
         mainLayout->addLayout(connectionLayout);
         setLayout(mainLayout);
 
-<<<<<<< HEAD
-        sslSupportStateChanged(_sslSupport->checkState());
-        VERIFY(connect(_sslSupport,SIGNAL(stateChanged(int)),this,SLOT(sslSupportStateChanged(int))));
-=======
         sslSupportStateChange(_sslSupport->checkState());
         VERIFY(connect(_sslSupport,SIGNAL(stateChanged(int)),this,SLOT(sslSupportStateChange(int))));
->>>>>>> 90a8a2de
 
         _connectionName->setFocus();
     }
@@ -91,11 +78,7 @@
         _sslPEMKeyFile->setText(filepath);
     }
 
-<<<<<<< HEAD
-    void ConnectionBasicTab::sslSupportStateChanged(int value)
-=======
     void ConnectionBasicTab::sslSupportStateChange(int value)
->>>>>>> 90a8a2de
     {
         _sslPEMKeyFile->setEnabled(value);
         _selectFileB->setEnabled(value);
@@ -104,8 +87,6 @@
         }
     }
 
-<<<<<<< HEAD
-=======
     bool ConnectionBasicTab::isSslSupported() const
     {
         bool result = true;
@@ -115,7 +96,6 @@
       return result;
     }
 
->>>>>>> 90a8a2de
     void ConnectionBasicTab::accept()
     {
         _settings->setConnectionName(QtUtils::toStdString(_connectionName->text()));
