#include "robomongo/gui/dialogs/SSHTunnelTab.h"

#include <QLabel>
#include <QLineEdit>
#include <QGridLayout>
#include <QRegExpValidator>
#include <QCheckBox>
#include <QPushButton>
#include <QFileDialog>
#include <QComboBox>
#include <QFrame>

#include "robomongo/core/utils/QtUtils.h"
#include "robomongo/gui/utils/ComboBoxUtils.h"
#include "robomongo/core/settings/ConnectionSettings.h"

namespace Robomongo
{
    SshTunelTab::SshTunelTab(ConnectionSettings *settings) :
        _settings(settings)
    {
        SSHInfo info = _settings->sshInfo();
        _sshSupport = new QCheckBox(tr("Use SSH tunnel"));
        _sshSupport->setStyleSheet("margin-bottom: 7px");
        _sshSupport->setChecked(info.isValid());

        _sshHostName = new QLineEdit(QtUtils::toQString(info._hostName));
        _userName = new QLineEdit(QtUtils::toQString(info._userName));

        _sshPort = new QLineEdit(QString::number(info._port));
        _sshPort->setFixedWidth(80);
        QRegExp rx("\\d+");//(0-65554)
        _sshPort->setValidator(new QRegExpValidator(rx, this));        

        _security = new QComboBox();
        _security->addItems(QStringList() << tr("Password") << tr("Private Key"));
        VERIFY(connect(_security, SIGNAL(currentIndexChanged(const QString&)), this, SLOT(securityChange(const QString&))));

        _passwordBox = new QLineEdit(QtUtils::toQString(info._password));
        _privateKeyBox = new QLineEdit(QtUtils::toQString(info._publicKey._privateKey));
        _passphraseBox = new QLineEdit(QtUtils::toQString(info._publicKey._passphrase));

        _passwordLabel = new QLabel("User Password:");
        _sshPrivateKeyLabel = new QLabel("Private key:");
        _sshPassphraseLabel = new QLabel("Passphrase:");
        _sshAddressLabel = new QLabel("SSH Address:");
        _sshUserNameLabel = new QLabel("SSH User Name:");
        _sshAuthMethodLabel = new QLabel("SSH Auth Method:");

/*
// Commented because of this:
// https://github.com/paralect/robomongo/issues/391

#ifdef Q_OS_WIN
        QRegExp pathx("([a-zA-Z]:)?([\\\\/][a-zA-Z0-9_.-]+)+[\\\\/]?");
#else
        QRegExp pathx("^\\/?([\\d\\w\\.]+)(/([\\d\\w\\.]+))*\\/?$");
#endif // Q_OS_WIN
        _publicKeyBox->setValidator(new QRegExpValidator(pathx, this));
        _privateKeyBox->setValidator(new QRegExpValidator(pathx, this));
*/

        QHBoxLayout *hostAndPasswordLayout = new QHBoxLayout;
        hostAndPasswordLayout->addWidget(_sshHostName);
        hostAndPasswordLayout->addWidget(new QLabel(":"));
        hostAndPasswordLayout->addWidget(_sshPort);

        QGridLayout *connectionLayout = new QGridLayout;
        connectionLayout->setAlignment(Qt::AlignTop);
        connectionLayout->setColumnStretch(1, 1);
        connectionLayout->setColumnMinimumWidth(0, _passwordLabel->sizeHint().width() + 5);

        connectionLayout->addWidget(_sshAddressLabel ,             1, 0);
        connectionLayout->addLayout(hostAndPasswordLayout,         1, 1, 1, 2);

        connectionLayout->addWidget(_sshUserNameLabel,             2, 0);
        connectionLayout->addWidget(_userName,                     2, 1, 1, 2);

        connectionLayout->addWidget(_sshAuthMethodLabel,           4, 0);
        connectionLayout->addWidget(_security,                     4, 1, 1, 2);

        connectionLayout->addWidget(_passwordLabel,                5, 0);
        connectionLayout->addWidget(_passwordBox,                  5, 1, 1, 2);

        _selectPrivateFileButton = new QPushButton("...");
        _selectPrivateFileButton->setFixedSize(20, 20);

        connectionLayout->addWidget(_sshPrivateKeyLabel,           7, 0);
        connectionLayout->addWidget(_privateKeyBox,                7, 1);
        connectionLayout->addWidget(_selectPrivateFileButton,      7, 2);

        connectionLayout->addWidget(_sshPassphraseLabel,           8, 0);
        connectionLayout->addWidget(_passphraseBox,                8, 1, 1, 2);

        QVBoxLayout *mainLayout = new QVBoxLayout;
        mainLayout->addWidget(_sshSupport);
        mainLayout->addLayout(connectionLayout);
        setLayout(mainLayout);

        if (info.authMethod() == SSHInfo::PUBLICKEY) {
<<<<<<< HEAD
            _security->setCurrentText(tr("Private Key"));
        } else {
            _security->setCurrentText(tr("Password"));
=======
            utils::setCurrentText(_security, "Private Key");
        } else {
            utils::setCurrentText(_security, "Password");
>>>>>>> 55428b80
        }

        securityChange(_security->currentText());
        VERIFY(connect(_selectPrivateFileButton, SIGNAL(clicked()), this, SLOT(setPrivateFile())));

        sshSupportStateChange(_sshSupport->checkState());
        VERIFY(connect(_sshSupport, SIGNAL(stateChanged(int)), this, SLOT(sshSupportStateChange(int))));

        _sshHostName->setFocus();
    }

    bool SshTunelTab::isSshSupported() const
    {
        return _sshSupport->isChecked();
    }

    void SshTunelTab::sshSupportStateChange(int value)
    {
        _sshHostName->setEnabled(value);
        _userName->setEnabled(value);
        _sshPort->setEnabled(value);       
        _security->setEnabled(value);

        _sshPrivateKeyLabel->setEnabled(value);
        _privateKeyBox->setEnabled(value);
        _selectPrivateFileButton->setEnabled(value);
        _sshAddressLabel->setEnabled(value);
        _sshUserNameLabel->setEnabled(value);
        _sshAuthMethodLabel->setEnabled(value);

        _sshPassphraseLabel->setEnabled(value);
        _passphraseBox->setEnabled(value);

        _passwordBox->setEnabled(value);
        _passwordLabel->setEnabled(value);
    }

    void SshTunelTab::securityChange(const QString&)
    {
        bool isKey = selectedAuthMethod() == SSHInfo::PUBLICKEY;

        _sshPrivateKeyLabel->setVisible(isKey);
        _privateKeyBox->setVisible(isKey);
        _selectPrivateFileButton->setVisible(isKey);

        _sshPassphraseLabel->setVisible(isKey);
        _passphraseBox->setVisible(isKey);

        _passwordBox->setVisible(!isKey);
        _passwordLabel->setVisible(!isKey);
    }

    void SshTunelTab::setPrivateFile()
    {
        QString filepath = QFileDialog::getOpenFileName(this, tr("Select private key file"),
            _privateKeyBox->text(), QObject::tr("Private key files (*.*)"));

        if (filepath.isNull())
            return;

        _privateKeyBox->setText(filepath);
    }

    SSHInfo::SupportedAuthenticationMetods SshTunelTab::selectedAuthMethod()
    {
        if (_security->currentText() == "Private Key")
            return SSHInfo::PUBLICKEY;

        return SSHInfo::PASSWORD;
    }

    void SshTunelTab::accept()
    {
        SSHInfo info = _settings->sshInfo();
        info._hostName = QtUtils::toStdString(_sshHostName->text());
        info._userName = QtUtils::toStdString(_userName->text()); 
        info._port = _sshPort->text().toInt();
        info._password = QtUtils::toStdString(_passwordBox->text());
        info._publicKey._publicKey = "";
        info._publicKey._privateKey = QtUtils::toStdString(_privateKeyBox->text());
        info._publicKey._passphrase = QtUtils::toStdString(_passphraseBox->text());

        if (_sshSupport->isChecked()) {
            info._currentMethod = selectedAuthMethod();
        } else {
            info._currentMethod = SSHInfo::UNKNOWN;
        }
        
        _settings->setSshInfo(info);
    }
}<|MERGE_RESOLUTION|>--- conflicted
+++ resolved
@@ -98,15 +98,9 @@
         setLayout(mainLayout);
 
         if (info.authMethod() == SSHInfo::PUBLICKEY) {
-<<<<<<< HEAD
-            _security->setCurrentText(tr("Private Key"));
+            utils::setCurrentText(_security, tr("Private Key"));
         } else {
-            _security->setCurrentText(tr("Password"));
-=======
-            utils::setCurrentText(_security, "Private Key");
-        } else {
-            utils::setCurrentText(_security, "Password");
->>>>>>> 55428b80
+            utils::setCurrentText(_security, tr("Password"));
         }
 
         securityChange(_security->currentText());
