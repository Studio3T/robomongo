--- conflicted
+++ resolved
@@ -6,8 +6,6 @@
 
 using namespace Robomongo;
 
-<<<<<<< HEAD
-=======
 namespace
 {
     void expectIsoDate(const std::string &expectedIsoDate, long long actualMilliseconds)
@@ -42,7 +40,6 @@
     }
 }
 
->>>>>>> 27e6da71
 TEST(JsonString, BSONObjConversion) 
 {
     mongo::BSONObj obj;
@@ -61,7 +58,6 @@
 
 TEST(DateTests, DateConversionEpoch)
 {
-<<<<<<< HEAD
     boost::posix_time::ptime epoch(boost::gregorian::date(1970,1,1));
     boost::posix_time::ptime time = epoch + boost::posix_time::millisec(0);
 
@@ -76,17 +72,16 @@
     pt = miutil::ptimeFromIsoString(miutil::isotimeString(time,true))+ boost::posix_time::hours(3);
     utcPtI = miutil::isotimeString(pt,true);
     EXPECT_EQ("1970-01-01T03:00:00.000Z",utcPtI);
-=======
+
     expectMilliseconds(0, "1970-01-01T00:00:00.000Z");
     expectMilliseconds(0, "1970-01-01T00:00:00.000+00:00");
     expectMilliseconds(0, "1970-01-01T03:00:00.000+03:00");
     expectMilliseconds(0, "1969-12-31T21:00:00.000-03:00");
->>>>>>> 27e6da71
+
 }
 
 TEST(DateTests, DateConversionOne)
 {
-<<<<<<< HEAD
     boost::posix_time::ptime epoch(boost::gregorian::date(1970,1,1));
     boost::posix_time::ptime time = epoch + boost::posix_time::millisec(-2177452800000);
 
@@ -127,57 +122,26 @@
 
 TEST(DateTests, DateZero)
 {
-    boost::posix_time::ptime epoch(boost::gregorian::date(1970,1,1));
-    boost::posix_time::ptime time = epoch + boost::posix_time::millisec(-2208988800000);
-
-    std::string zeroPt = miutil::isotimeString(time,true,true);
-    boost::posix_time::ptime  pt = miutil::ptimeFromIsoString(zeroPt);
-    EXPECT_EQ(pt,time);
-
-    pt = miutil::ptimeFromIsoString(miutil::isotimeString(time,true,true));
-    std::string utcPtI = miutil::isotimeString(pt,true);
-    EXPECT_EQ("1900-01-01T00:00:00.000Z",utcPtI);
-
-    pt = miutil::ptimeFromIsoString(miutil::isotimeString(time,true));
-    utcPtI = miutil::isotimeString(pt,true);
-    EXPECT_EQ("1900-01-01T00:00:00.000Z",utcPtI);
+    testDateParsing(-2208988800000, "1900-01-01T00:00:00.000Z");
+}
+
+TEST(DateTests, DateConversionTwo)
+{
+    testDateParsing(6977452800000, "2191-02-08T13:20:00.000Z");
 }
 
 TEST(DateTests, DateMilliseconds)
 {
-    boost::posix_time::ptime epoch(boost::gregorian::date(1970,1,1));
-    boost::posix_time::ptime time = epoch + boost::posix_time::millisec(978307200127);
-
-    boost::posix_time::ptime  pt = miutil::ptimeFromIsoString("2001-01-01T00:00:00.127Z");
-    EXPECT_EQ(pt,time);
-=======
-    testDateParsing(-2177452800000, "1901-01-01T00:00:00.000Z");
-}
-
-TEST(DateTests, DateZero)
-{
-    testDateParsing(-2208988800000, "1900-01-01T00:00:00.000Z");
-}
-
-TEST(DateTests, DateConversionTwo)
-{
-    testDateParsing(6977452800000, "2191-02-08T13:20:00.000Z");
-}
-
-TEST(DateTests, DateMilliseconds)
-{
     testDateParsing(978307200127, "2001-01-01T00:00:00.127Z");
 }
 
 TEST(DateTests, DateConversionThree)
 {
     testDateParsing(1312291712320, "2011-08-02T13:28:32.320Z");
->>>>>>> 27e6da71
 }
 
 TEST(DateTests, DateTimezone)
 {
-<<<<<<< HEAD
     boost::posix_time::ptime epoch(boost::gregorian::date(1970,1,1));
     boost::posix_time::ptime time = epoch + boost::posix_time::millisec(1376347174411);
 
@@ -187,15 +151,12 @@
     boost::posix_time::ptime timeNeg = epoch + boost::posix_time::millisec(1376407774411);
     boost::posix_time::ptime  ptNeg = miutil::ptimeFromIsoString("2013-08-13T01:39:34.411-13:50");
     EXPECT_EQ(ptNeg,timeNeg);
-=======
     expectMilliseconds(1376347174411, "2013-08-13T01:39:34.411+03:00");
     expectMilliseconds(1376407774411, "2013-08-13T01:39:34.411-13:50");
->>>>>>> 27e6da71
 }
 
 TEST(DateTests, DateRandomTest)
 {
-<<<<<<< HEAD
     boost::posix_time::ptime  pt = miutil::ptimeFromIsoString("2013-08-12T22:39:34.411Z");
     boost::posix_time::ptime  pt2 = miutil::ptimeFromIsoString("2013-08-13T01:39:34.411+03:00");
     EXPECT_EQ(pt,pt2);
@@ -203,7 +164,7 @@
     boost::posix_time::ptime  pt3 = miutil::ptimeFromIsoString("2013-08-13T09:09:34.001Z");
     boost::posix_time::ptime  pt4 = miutil::ptimeFromIsoString("2013-08-13T01:39:34.001-07:30");
     EXPECT_EQ(pt3,pt4);
-=======
+
     expectEqualIsoDate("2013-08-12T22:39:34.411Z", "2013-08-13T01:39:34.411+03:00");
     expectEqualIsoDate("2013-08-13T09:09:34.001Z", "2013-08-13T01:39:34.001-07:30");
 }
@@ -239,5 +200,4 @@
         boost::posix_time::ptime actualTime = miutil::ptimeFromIsoString(actualIsoDate);
         ASSERT_EQ(expectedTime, actualTime);
     }
->>>>>>> 27e6da71
 }